--- conflicted
+++ resolved
@@ -27,16 +27,11 @@
   {{- $useClaimTemplate := and $persistenceEnabled (not $useExistingClaim) }}
   {{- $privateKeyFilename := default "privateKey" .Values.config.privateKeyFilename }}
   {{- $shouldMountPersistence := $persistenceEnabled }}
-<<<<<<< HEAD
-  {{- $validatorReplicaBudget := .Values.validatorReplicaCount | int }}
+  {{- $validatorReplicaBudget := (include "nodes.validatorReplicaCount" . | int) }}
   {{- $initContainers := .Values.initContainers | default (dict) }}
   {{- $sharedInitContainers := get $initContainers "shared" }}
   {{- $validatorInitContainers := get $initContainers "validator" }}
-  replicas: {{ .Values.validatorReplicaCount }}
-=======
-  {{- $validatorReplicaBudget := (include "nodes.validatorReplicaCount" . | int) }}
   replicas: {{ $validatorReplicaBudget }}
->>>>>>> fb81fb03
   serviceName: {{ include "nodes.fullname" . }}
   {{- if and $useClaimTemplate (or (ne $whenDeleted "") (ne $whenScaled "")) }}
   persistentVolumeClaimRetentionPolicy:
